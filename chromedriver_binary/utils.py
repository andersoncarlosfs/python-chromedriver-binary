--- conflicted
+++ resolved
@@ -98,11 +98,7 @@
     Detects the major version number of the installed chrome/chromium browser.
     :return: The browsers major version number or None
     """
-<<<<<<< HEAD
-    browser_executables = ['google-chrome', 'chrome', 'chrome-browser', 'chromium', 'chromium-browser']
-=======
     browser_executables = ['google-chrome', 'chrome', 'chrome-browser', 'google-chrome-stable', 'chromium', 'chromium-browser']
->>>>>>> 8934395a
     for browser_executable in browser_executables:
         try:
             version = subprocess.check_output([browser_executable, '--version'])
